/*
 * main.cpp -- test hangman plugin
 *
 * Copyright (c) 2013-2017 David Demelier <markand@malikania.fr>
 *
 * Permission to use, copy, modify, and/or distribute this software for any
 * purpose with or without fee is hereby granted, provided that the above
 * copyright notice and this permission notice appear in all copies.
 *
 * THE SOFTWARE IS PROVIDED "AS IS" AND THE AUTHOR DISCLAIMS ALL WARRANTIES
 * WITH REGARD TO THIS SOFTWARE INCLUDING ALL IMPLIED WARRANTIES OF
 * MERCHANTABILITY AND FITNESS. IN NO EVENT SHALL THE AUTHOR BE LIABLE FOR
 * ANY SPECIAL, DIRECT, INDIRECT, OR CONSEQUENTIAL DAMAGES OR ANY DAMAGES
 * WHATSOEVER RESULTING FROM LOSS OF USE, DATA OR PROFITS, WHETHER IN AN
 * ACTION OF CONTRACT, NEGLIGENCE OR OTHER TORTIOUS ACTION, ARISING OUT OF
 * OR IN CONNECTION WITH THE USE OR PERFORMANCE OF THIS SOFTWARE.
 */

#include <unordered_map>
#include <unordered_set>

#include <gtest/gtest.h>

#include <irccd/irccd.hpp>
#include <irccd/server.hpp>
#include <irccd/service.hpp>
#include <irccd/path.hpp>

#include "plugin-tester.hpp"

using namespace irccd;

class ServerTest : public Server {
private:
    std::string m_last;

public:
    inline ServerTest()
        : Server("test")
    {
    }

    inline const std::string &last() const noexcept
    {
        return m_last;
    }

    void message(std::string target, std::string message) override
    {
        m_last = util::join({target, message});
    }
};

class HangmanTest : public PluginTester {
protected:
    std::shared_ptr<ServerTest> m_server;
    std::shared_ptr<Plugin> m_plugin;

public:
    HangmanTest()
        : m_server(std::make_shared<ServerTest>())
    {
        m_irccd.plugins().setFormats("hangman", {
            { "asked", "asked=#{plugin}:#{command}:#{server}:#{channel}:#{origin}:#{nickname}:#{letter}" },
            { "dead", "dead=#{plugin}:#{command}:#{server}:#{channel}:#{origin}:#{nickname}:#{word}" },
            { "found", "found=#{plugin}:#{command}:#{server}:#{channel}:#{origin}:#{nickname}:#{word}" },
            { "start", "start=#{plugin}:#{command}:#{server}:#{channel}:#{origin}:#{nickname}:#{word}" },
            { "running", "running=#{plugin}:#{command}:#{server}:#{channel}:#{origin}:#{nickname}:#{word}" },
            { "win", "win=#{plugin}:#{command}:#{server}:#{channel}:#{origin}:#{nickname}:#{word}" },
            { "wrong-letter", "wrong-letter=#{plugin}:#{command}:#{server}:#{channel}:#{origin}:#{nickname}:#{letter}" },
            { "wrong-player", "wrong-player=#{plugin}:#{command}:#{server}:#{channel}:#{origin}:#{nickname}:#{letter}" },
            { "wrong-word", "wrong-word=#{plugin}:#{command}:#{server}:#{channel}:#{origin}:#{nickname}:#{word}" }
        });
    }

    void load(PluginConfig config = PluginConfig())
    {
        // Add file if not there.
        if (config.count("file") == 0)
            config.emplace("file", SOURCEDIR "/words.conf");

        m_irccd.plugins().setConfig("hangman", config);
        m_irccd.plugins().load("hangman", PLUGINDIR "/hangman.js");
        m_plugin = m_irccd.plugins().require("hangman");
    }
};

TEST_F(HangmanTest, asked)
{
    load({{ "collaborative", "false" }});

    m_plugin->onCommand(m_irccd, MessageEvent{m_server, "jean!jean@localhost", "#hangman", ""});
    m_plugin->onMessage(m_irccd, MessageEvent{m_server, "jean!jean@localhost", "#hangman", "s"});
    m_plugin->onMessage(m_irccd, MessageEvent{m_server, "jean!jean@localhost", "#hangman", "s"});

    ASSERT_EQ("#hangman:asked=hangman:!hangman:test:#hangman:jean!jean@localhost:jean:s", m_server->last());
}

TEST_F(HangmanTest, dead)
{
    load({{ "collaborative", "false" }});

    m_plugin->onCommand(m_irccd, MessageEvent{m_server, "jean!jean@localhost", "#hangman", ""});
    m_plugin->onMessage(m_irccd, MessageEvent{m_server, "jean!jean@localhost", "#hangman", "a"});
    m_plugin->onMessage(m_irccd, MessageEvent{m_server, "jean!jean@localhost", "#hangman", "b"});
    m_plugin->onMessage(m_irccd, MessageEvent{m_server, "jean!jean@localhost", "#hangman", "c"});
    m_plugin->onMessage(m_irccd, MessageEvent{m_server, "jean!jean@localhost", "#hangman", "d"});
    m_plugin->onMessage(m_irccd, MessageEvent{m_server, "jean!jean@localhost", "#hangman", "e"});
    m_plugin->onMessage(m_irccd, MessageEvent{m_server, "jean!jean@localhost", "#hangman", "f"});
    m_plugin->onMessage(m_irccd, MessageEvent{m_server, "jean!jean@localhost", "#hangman", "g"});
    m_plugin->onMessage(m_irccd, MessageEvent{m_server, "jean!jean@localhost", "#hangman", "h"});
    m_plugin->onMessage(m_irccd, MessageEvent{m_server, "jean!jean@localhost", "#hangman", "i"});
    m_plugin->onMessage(m_irccd, MessageEvent{m_server, "jean!jean@localhost", "#hangman", "j"});

    ASSERT_EQ("#hangman:dead=hangman:!hangman:test:#hangman:jean!jean@localhost:jean:sky", m_server->last());
}

TEST_F(HangmanTest, found)
{
    load({{ "collaborative", "false" }});

    m_plugin->onCommand(m_irccd, MessageEvent{m_server, "jean!jean@localhost", "#hangman", ""});
    m_plugin->onMessage(m_irccd, MessageEvent{m_server, "jean!jean@localhost", "#hangman", "s"});

    ASSERT_EQ("#hangman:found=hangman:!hangman:test:#hangman:jean!jean@localhost:jean:s _ _", m_server->last());
}

TEST_F(HangmanTest, start)
{
    load();

    m_plugin->onCommand(m_irccd, MessageEvent{m_server, "jean!jean@localhost", "#hangman", ""});

    ASSERT_EQ("#hangman:start=hangman:!hangman:test:#hangman:jean!jean@localhost:jean:_ _ _", m_server->last());
}

TEST_F(HangmanTest, win1)
{
    load({{ "collaborative", "false" }});

    m_plugin->onCommand(m_irccd, MessageEvent{m_server, "jean!jean@localhost", "#hangman", ""});
    m_plugin->onMessage(m_irccd, MessageEvent{m_server, "jean!jean@localhost", "#hangman", "s"});
    m_plugin->onMessage(m_irccd, MessageEvent{m_server, "jean!jean@localhost", "#hangman", "k"});
    m_plugin->onMessage(m_irccd, MessageEvent{m_server, "jean!jean@localhost", "#hangman", "y"});

    ASSERT_EQ("#hangman:win=hangman:!hangman:test:#hangman:jean!jean@localhost:jean:sky", m_server->last());
}

TEST_F(HangmanTest, win2)
{
    load({{ "collaborative", "false" }});

    m_plugin->onCommand(m_irccd, MessageEvent{m_server, "jean!jean@localhost", "#hangman", ""});
    m_plugin->onCommand(m_irccd, MessageEvent{m_server, "jean!jean@localhost", "#hangman", "sky"});

    ASSERT_EQ("#hangman:win=hangman:!hangman:test:#hangman:jean!jean@localhost:jean:sky", m_server->last());
}

TEST_F(HangmanTest, wrongLetter)
{
    load();

    m_plugin->onCommand(m_irccd, MessageEvent{m_server, "jean!jean@localhost", "#hangman", ""});
    m_plugin->onMessage(m_irccd, MessageEvent{m_server, "jean!jean@localhost", "#hangman", "x"});

    ASSERT_EQ("#hangman:wrong-letter=hangman:!hangman:test:#hangman:jean!jean@localhost:jean:x", m_server->last());
}

TEST_F(HangmanTest, wrongWord)
{
    load();

    m_plugin->onCommand(m_irccd, MessageEvent{m_server, "jean!jean@localhost", "#hangman", ""});
    m_plugin->onCommand(m_irccd, MessageEvent{m_server, "jean!jean@localhost", "#hangman", "cheese"});

    ASSERT_EQ("#hangman:wrong-word=hangman:!hangman:test:#hangman:jean!jean@localhost:jean:cheese", m_server->last());
}

TEST_F(HangmanTest, collaborativeDisabled)
{
    // Disable collaborative mode.
    load({{ "collaborative", "false" }});

    m_plugin->onCommand(m_irccd, MessageEvent{m_server, "jean!jean@localhost", "#hangman", ""});
    m_plugin->onMessage(m_irccd, MessageEvent{m_server, "jean!jean@localhost", "#hangman", "s"});
    ASSERT_EQ("#hangman:found=hangman:!hangman:test:#hangman:jean!jean@localhost:jean:s _ _", m_server->last());
    m_plugin->onMessage(m_irccd, MessageEvent{m_server, "jean!jean@localhost", "#hangman", "k"});
    ASSERT_EQ("#hangman:found=hangman:!hangman:test:#hangman:jean!jean@localhost:jean:s k _", m_server->last());
}

TEST_F(HangmanTest, collaborativeEnabled)
{
    // Enable collaborative mode.
    load({{ "collaborative", "true" }});

    m_plugin->onCommand(m_irccd, MessageEvent{m_server, "jean!jean@localhost", "#hangman", ""});
    m_plugin->onMessage(m_irccd, MessageEvent{m_server, "jean!jean@localhost", "#hangman", "s"});
    ASSERT_EQ("#hangman:found=hangman:!hangman:test:#hangman:jean!jean@localhost:jean:s _ _", m_server->last());
    m_plugin->onMessage(m_irccd, MessageEvent{m_server, "jean!jean@localhost", "#hangman", "k"});
    ASSERT_EQ("#hangman:wrong-player=hangman:!hangman:test:#hangman:jean!jean@localhost:jean:k", m_server->last());
    m_plugin->onMessage(m_irccd, MessageEvent{m_server, "francis!francis@localhost", "#hangman", "k"});
    ASSERT_EQ("#hangman:found=hangman:!hangman:test:#hangman:francis!francis@localhost:francis:s k _", m_server->last());
}

TEST_F(HangmanTest, case_fix_642)
{
    load();

    m_plugin->onCommand(m_irccd, MessageEvent{m_server, "jean!jean@localhost", "#hangman", ""});
    m_plugin->onMessage(m_irccd, MessageEvent{m_server, "jean!jean@localhost", "#HANGMAN", "s"});
    ASSERT_EQ("#hangman:found=hangman:!hangman:test:#hangman:jean!jean@localhost:jean:s _ _", m_server->last());
    m_plugin->onMessage(m_irccd, MessageEvent{m_server, "jean!jean@localhost", "#HaNGMaN", "k"});
    ASSERT_EQ("#hangman:wrong-player=hangman:!hangman:test:#hangman:jean!jean@localhost:jean:k", m_server->last());
    m_plugin->onMessage(m_irccd, MessageEvent{m_server, "francis!francis@localhost", "#hAngmAn", "k"});
    ASSERT_EQ("#hangman:found=hangman:!hangman:test:#hangman:francis!francis@localhost:francis:s k _", m_server->last());
}

TEST_F(HangmanTest, query)
{
    load();

    // Query mode is never collaborative.
    m_plugin->onQueryCommand(m_irccd, QueryEvent{m_server, "jean!jean@localhost", ""});
    ASSERT_EQ("jean:start=hangman:!hangman:test:jean:jean!jean@localhost:jean:_ _ _", m_server->last());
    m_plugin->onQuery(m_irccd, QueryEvent{m_server, "jean!jean@localhost", "s"});
    ASSERT_EQ("jean:found=hangman:!hangman:test:jean:jean!jean@localhost:jean:s _ _", m_server->last());
    m_plugin->onQuery(m_irccd, QueryEvent{m_server, "jean!jean@localhost", "k"});
    ASSERT_EQ("jean:found=hangman:!hangman:test:jean:jean!jean@localhost:jean:s k _", m_server->last());
    m_plugin->onQueryCommand(m_irccd, QueryEvent{m_server, "jean!jean@localhost", "sky"});
    ASSERT_EQ("jean:win=hangman:!hangman:test:jean:jean!jean@localhost:jean:sky", m_server->last());
}

<<<<<<< HEAD
TEST_F(HangmanTest, running)
{
    load();

    m_plugin->onCommand(m_irccd, MessageEvent{m_server, "jean!jean@localhost", "#hangman", ""});
    m_plugin->onMessage(m_irccd, MessageEvent{m_server, "jean!jean@localhost", "#hangman", "y"});
    m_plugin->onCommand(m_irccd, MessageEvent{m_server, "jean!jean@localhost", "#hangman", ""});
    ASSERT_EQ("#hangman:running=hangman:!hangman:test:#hangman:jean!jean@localhost:jean:_ _ y", m_server->last());
=======
TEST_F(HangmanTest, wordlist_fix_644)
{
    /*
     * To be sure that the selection use the same list, we create a list of
     * three words that has different size to determine which one was selected.
     *
     * Then we run 3 games and verify that the old selection is not the same
     * as the current.
     *
     * This is not very accurate but it's better than nothing.
     */
    load({{ "file", SOURCEDIR "/wordlist_fix_644.conf" }});

    std::unordered_map<unsigned, std::string> words{
        { 14, "abc"     },
        { 16, "abcd"    },
        { 18, "abcde"   }
    };
    std::unordered_set<unsigned> found;

    m_plugin->setFormats({
        { "start", "#{word}" }
    });

    unsigned last, current;

    // 1. Initial game + finish.
    m_plugin->onCommand(m_irccd, MessageEvent{m_server, "jean!jean@localhost", "#hangman", ""});
    last = m_server->last().length();
    found.insert(last);
    m_plugin->onCommand(m_irccd, MessageEvent{m_server, "jean!jean@localhost", "#hangman", words[last]});

    // 2. Current must not be the last one.
    m_plugin->onCommand(m_irccd, MessageEvent{m_server, "jean!jean@localhost", "#hangman", ""});
    current = m_server->last().length();

    ASSERT_NE(last, current);
    ASSERT_EQ(0U, found.count(current));

    found.insert(current);
    last = current;
    m_plugin->onCommand(m_irccd, MessageEvent{m_server, "jean!jean@localhost", "#hangman", words[current]});

    // 3. Last word must be the one that is kept into the map.
    m_plugin->onCommand(m_irccd, MessageEvent{m_server, "jean!jean@localhost", "#hangman", ""});
    current = m_server->last().length();

    ASSERT_NE(last, current);
    ASSERT_EQ(0U, found.count(current));
>>>>>>> f7642d07
}

int main(int argc, char **argv)
{
    path::setApplicationPath(argv[0]);
    testing::InitGoogleTest(&argc, argv);

    return RUN_ALL_TESTS();
}<|MERGE_RESOLUTION|>--- conflicted
+++ resolved
@@ -230,7 +230,6 @@
     ASSERT_EQ("jean:win=hangman:!hangman:test:jean:jean!jean@localhost:jean:sky", m_server->last());
 }
 
-<<<<<<< HEAD
 TEST_F(HangmanTest, running)
 {
     load();
@@ -239,7 +238,8 @@
     m_plugin->onMessage(m_irccd, MessageEvent{m_server, "jean!jean@localhost", "#hangman", "y"});
     m_plugin->onCommand(m_irccd, MessageEvent{m_server, "jean!jean@localhost", "#hangman", ""});
     ASSERT_EQ("#hangman:running=hangman:!hangman:test:#hangman:jean!jean@localhost:jean:_ _ y", m_server->last());
-=======
+}
+
 TEST_F(HangmanTest, wordlist_fix_644)
 {
     /*
@@ -289,7 +289,6 @@
 
     ASSERT_NE(last, current);
     ASSERT_EQ(0U, found.count(current));
->>>>>>> f7642d07
 }
 
 int main(int argc, char **argv)
