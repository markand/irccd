#
# CMakeLists.txt -- CMake build system for irccd
#
# Copyright (c) 2013-2025 David Demelier <markand@malikania.fr>
#
# Permission to use, copy, modify, and/or distribute this software for any
# purpose with or without fee is hereby granted, provided that the above
# copyright notice and this permission notice appear in all copies.
#
# THE SOFTWARE IS PROVIDED "AS IS" AND THE AUTHOR DISCLAIMS ALL WARRANTIES
# WITH REGARD TO THIS SOFTWARE INCLUDING ALL IMPLIED WARRANTIES OF
# MERCHANTABILITY AND FITNESS. IN NO EVENT SHALL THE AUTHOR BE LIABLE FOR
# ANY SPECIAL, DIRECT, INDIRECT, OR CONSEQUENTIAL DAMAGES OR ANY DAMAGES
# WHATSOEVER RESULTING FROM LOSS OF USE, DATA OR PROFITS, WHETHER IN AN
# ACTION OF CONTRACT, NEGLIGENCE OR OTHER TORTIOUS ACTION, ARISING OUT OF
# OR IN CONNECTION WITH THE USE OR PERFORMANCE OF THIS SOFTWARE.
#

#
# Overview of projects targets
# ============================
#
# Irccd is a host program that loads C native plugins, to do so it exports the
# public API by its own and plugins must not link to the library code itself.
# But for unit testing the project we don't want to compile over and over the
# same files that *must* link against the library code so we split:
#
# - libirccd (lib/, static library): contains the public API for C plugins.
# - irccd-static (irccd/, object code): contains all irccd(1) code *without*
#   the main entry point. This code isn't publicly exposed to the plugins.
# - irccd (irccd/, executable): contains main and config parser code.
# - irccdctl (irccdctl, executable): contain irccdctl(1) utility.
#

cmake_minimum_required(VERSION 3.20)
cmake_policy(SET CMP0048 NEW)
project(irccd
	LANGUAGES C
	DESCRIPTION "IRC Client Daemon"
	HOMEPAGE_URL "http://projects.malikania.fr/irccd"
	VERSION 4.1.0
)

set_property(GLOBAL PROPERTY USE_FOLDERS On)

set(CMAKE_C_STANDARD 11)
set(CMAKE_C_STANDARD_REQUIRED On)
set(CMAKE_C_EXTENSIONS On)
set(CMAKE_POSITION_INDEPENDENT_CODE On)

if (CMAKE_C_COMPILER_ID MATCHES "GNU|Clang")
	set(CMAKE_C_FLAGS "-Wall -Wextra -pedantic ${CMAKE_C_FLAGS}")
endif ()

include(CMakePackageConfigHelpers)
include(GNUInstallDirs)

option(IRCCD_WITH_EXAMPLES "Enable example files" On)
option(IRCCD_WITH_HTTP "Enable HTTP support (requires libcurl)" On)
option(IRCCD_WITH_JS "Enable Javascript" On)
option(IRCCD_WITH_MAN "Enable manual pages" On)
option(IRCCD_WITH_PKGCONFIG "Enable installation of pkg-config file" On)
option(IRCCD_WITH_SSL "Enable SSL (requires OpenSSL)" On)
option(IRCCD_WITH_TESTS "Enable unit tests" On)

<<<<<<< HEAD
set(IRCCD_MAN_DATE "April 22, 2025")
=======
set(IRCCD_MAN_DATE "August 3, 2024")
>>>>>>> 1c5e9cd7
set(IRCCD_WITH_UID "irccd" CACHE STRING "Default uid to run irccd as")
set(IRCCD_WITH_GID "irccd" CACHE STRING "Default gid to run irccd as")
set(IRCCD_WITH_PKGCONFIGDIR "${CMAKE_INSTALL_LIBDIR}/pkgconfig"
	CACHE STRING "Directory for pkg-config files")

# Check presence of POSIX m library
find_library(M_LIBRARY m libm)

include(cmake/IrccdDefinePlugin.cmake)

if (IRCCD_WITH_SSL)
	find_package(OpenSSL REQUIRED)
endif ()

if (IRCCD_WITH_JS)
	add_subdirectory(extern/libduktape)
endif ()

add_subdirectory(extern/libutlist)

add_subdirectory(lib)
add_subdirectory(irccd)
add_subdirectory(irccdctl)
add_subdirectory(plugins)
add_subdirectory(systemd)

if (IRCCD_WITH_EXAMPLES)
	add_subdirectory(examples)
endif ()
if (IRCCD_WITH_MAN)
	add_subdirectory(man)
endif ()

if (IRCCD_WITH_TESTS)
	enable_testing()
	add_subdirectory(extern/libgreatest)
	add_subdirectory(tests)
endif ()

# CMake packages.
write_basic_package_version_file(
	${PROJECT_BINARY_DIR}/irccd-config-version.cmake
	VERSION ${PROJECT_VERSION}
	COMPATIBILITY SameMajorVersion
)

configure_file(
	${PROJECT_SOURCE_DIR}/cmake/irccd-config.cmake.in
	${PROJECT_BINARY_DIR}/irccd-config.cmake
	@ONLY
)

install(
	FILES
		${PROJECT_BINARY_DIR}/irccd-config.cmake
		${PROJECT_BINARY_DIR}/irccd-config-version.cmake
		${PROJECT_SOURCE_DIR}/cmake/IrccdDefinePlugin.cmake
	DESTINATION ${CMAKE_INSTALL_LIBDIR}/cmake/irccd
)<|MERGE_RESOLUTION|>--- conflicted
+++ resolved
@@ -63,11 +63,7 @@
 option(IRCCD_WITH_SSL "Enable SSL (requires OpenSSL)" On)
 option(IRCCD_WITH_TESTS "Enable unit tests" On)
 
-<<<<<<< HEAD
 set(IRCCD_MAN_DATE "April 22, 2025")
-=======
-set(IRCCD_MAN_DATE "August 3, 2024")
->>>>>>> 1c5e9cd7
 set(IRCCD_WITH_UID "irccd" CACHE STRING "Default uid to run irccd as")
 set(IRCCD_WITH_GID "irccd" CACHE STRING "Default gid to run irccd as")
 set(IRCCD_WITH_PKGCONFIGDIR "${CMAKE_INSTALL_LIBDIR}/pkgconfig"
