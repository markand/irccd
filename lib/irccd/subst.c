--- conflicted
+++ resolved
@@ -250,12 +250,8 @@
 
 	attributes_parse(key, &attrs);
 
-<<<<<<< HEAD
-	if (attrs.fg[0] || attrs.attrsz) {
-=======
 	/* At least a foreground or a font attribute is present. */
 	if (attrs.fg[0] || attrs.attrs[0][0]) {
->>>>>>> 1a3c23ce
 		if (ccat(out, outsz, '\x03') < 0)
 			return -1;
 
